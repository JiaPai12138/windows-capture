--- conflicted
+++ resolved
@@ -8,7 +8,6 @@
     Direct3D11CaptureFramePool, GraphicsCaptureDirtyRegionMode, GraphicsCaptureItem,
     GraphicsCaptureSession,
 };
-<<<<<<< HEAD
 use windows::Graphics::DirectX::Direct3D11::IDirect3DDevice;
 use windows::Graphics::DirectX::DirectXPixelFormat;
 use windows::Win32::Foundation::{LPARAM, WPARAM};
@@ -25,15 +24,6 @@
 use crate::settings::{
     CaptureItemTypes, ColorFormat, CursorCaptureSettings, DirtyRegionSettings, DrawBorderSettings,
     MinimumUpdateIntervalSettings, SecondaryWindowSettings,
-=======
-
-use crate::{
-    capture::GraphicsCaptureApiHandler,
-    d3d11::{self, SendDirectX, create_direct3d_device},
-    frame::Frame,
-    settings::{ColorFormat, CursorCaptureSettings, DrawBorderSettings, SecondaryWindowSettings},
-    window::Window,
->>>>>>> c1e8d561
 };
 
 #[derive(thiserror::Error, Eq, PartialEq, Clone, Debug)]
@@ -48,7 +38,6 @@
         "Toggling the capture border is not supported by the Graphics Capture API on this platform."
     )]
     BorderConfigUnsupported,
-<<<<<<< HEAD
     #[error(
         "Capturing secondary windows is not supported by the Graphics Capture API on this platform."
     )]
@@ -60,11 +49,6 @@
     #[error("Dirty region tracking is not supported by the Graphics Capture API on this platform.")]
     DirtyRegionUnsupported,
     #[error("The capture has already been started.")]
-=======
-    #[error("Graphics capture API including secondary windows is not supported")]
-    SecondaryWindowsUnsupported,
-    #[error("Already started")]
->>>>>>> c1e8d561
     AlreadyStarted,
     #[error("DirectX error: {0}")]
     DirectXError(#[from] d3d11::Error),
@@ -82,12 +66,7 @@
     ///
     /// # Arguments
     ///
-<<<<<<< HEAD
     /// * `stop` - An `Arc<AtomicBool>` used to signal the capture thread to stop.
-=======
-    /// * `stop` - An `Arc<AtomicBool>` indicating whether the capture should
-    ///   stop.
->>>>>>> c1e8d561
     ///
     /// # Returns
     ///
@@ -115,17 +94,9 @@
     _direct3d_device: IDirect3DDevice,
     /// The Direct3D 11 device context.
     _d3d_device_context: ID3D11DeviceContext,
-<<<<<<< HEAD
     /// The frame pool that provides frames for the capture session.
     frame_pool: Option<Arc<Direct3D11CaptureFramePool>>,
     /// The graphics capture session itself.
-=======
-    /// The optional Arc<Direct3D11CaptureFramePool> associated with the
-    /// GraphicsCaptureApi.
-    frame_pool: Option<Arc<Direct3D11CaptureFramePool>>,
-    /// The optional GraphicsCaptureSession associated with the
-    /// GraphicsCaptureApi.
->>>>>>> c1e8d561
     session: Option<GraphicsCaptureSession>,
     /// An atomic boolean flag to signal the capture thread to stop.
     halt: Arc<AtomicBool>,
@@ -142,7 +113,6 @@
     ///
     /// # Arguments
     ///
-<<<<<<< HEAD
     /// * `d3d_device` - The `ID3D11Device` to be used for the capture.
     /// * `d3d_device_context` - The `ID3D11DeviceContext` to be used for the capture.
     /// * `item` - The `GraphicsCaptureItem` to be captured.
@@ -161,25 +131,6 @@
     ///
     /// Returns a `Result` containing the new `GraphicsCaptureApi` instance if successful,
     /// or an `Error` if initialization fails.
-=======
-    /// * `d3d_device` - The ID3D11Device to use for the capture.
-    /// * `d3d_device_context` - The ID3D11DeviceContext to use for the capture.
-    /// * `item` - The graphics capture item to capture.
-    /// * `callback` - The callback handler for capturing frames.
-    /// * `capture_cursor` - Optional flag to capture the cursor.
-    /// * `draw_border` - Optional flag to draw a border around the captured
-    ///   region.
-    /// * `secondary_windows` - Optional flag to include secondary windows in
-    ///   the capture.
-    /// * `color_format` - The color format for the captured frames.
-    /// * `thread_id` - The ID of the thread where the capture is running.
-    /// * `result` - The result of the capture operation.
-    ///
-    /// # Returns
-    ///
-    /// Returns a `Result` containing the new `GraphicsCaptureApi` struct if
-    /// successful, or an `Error` if an error occurred.
->>>>>>> c1e8d561
     #[allow(clippy::too_many_arguments)]
     #[inline]
     pub fn new<
@@ -191,17 +142,11 @@
         item: GraphicsCaptureItem,
         item_type: CaptureItemTypes,
         callback: Arc<Mutex<T>>,
-<<<<<<< HEAD
         cursor_capture_settings: CursorCaptureSettings,
         draw_border_settings: DrawBorderSettings,
         secondary_window_settings: SecondaryWindowSettings,
         minimum_update_interval_settings: MinimumUpdateIntervalSettings,
         dirty_region_settings: DirtyRegionSettings,
-=======
-        cursor_capture: CursorCaptureSettings,
-        draw_border: DrawBorderSettings,
-        secondary_windows: SecondaryWindowSettings,
->>>>>>> c1e8d561
         color_format: ColorFormat,
         window: Option<Window>,
         thread_id: u32,
@@ -224,7 +169,6 @@
             return Err(Error::BorderConfigUnsupported);
         }
 
-<<<<<<< HEAD
         if secondary_window_settings != SecondaryWindowSettings::Default
             && !Self::is_secondary_windows_supported()?
         {
@@ -248,13 +192,6 @@
             CaptureItemTypes::Window(window) => window.title_bar_height(),
             CaptureItemTypes::Monitor(_) => None,
         };
-=======
-        // Pre-calculate the title bar height so each frame doesn't need to do it
-        let title_bar_height = window
-            .as_ref()
-            .and_then(Window::title_bar_height)
-            .unwrap_or(0);
->>>>>>> c1e8d561
 
         // Create DirectX devices
         let direct3d_device = create_direct3d_device(&d3d_device)?;
@@ -381,6 +318,7 @@
                     texture_height,
                     color_format,
                     title_bar_height,
+                    title_bar_height,
                 );
 
                 // Init internal capture control
@@ -443,15 +381,9 @@
             }
         }
 
-<<<<<<< HEAD
         if secondary_window_settings != SecondaryWindowSettings::Default {
             if Self::is_secondary_windows_supported()? {
                 match secondary_window_settings {
-=======
-        if secondary_windows != SecondaryWindowSettings::Default {
-            if Self::is_secondary_windows_supported()? {
-                match secondary_windows {
->>>>>>> c1e8d561
                     SecondaryWindowSettings::Default => (),
                     SecondaryWindowSettings::Include => session.SetIncludeSecondaryWindows(true)?,
                     SecondaryWindowSettings::Exclude => {
@@ -463,7 +395,6 @@
             }
         }
 
-<<<<<<< HEAD
         if minimum_update_interval_settings != MinimumUpdateIntervalSettings::Default {
             if Self::is_minimum_update_interval_supported()? {
                 match minimum_update_interval_settings {
@@ -492,8 +423,6 @@
             }
         }
 
-=======
->>>>>>> c1e8d561
         Ok(Self {
             item,
             _d3d_device: d3d_device,
@@ -561,12 +490,7 @@
     ///
     /// # Returns
     ///
-<<<<<<< HEAD
     /// Returns `Ok(true)` if the API is supported, `Ok(false)` otherwise, or an `Error` if the check fails.
-=======
-    /// Returns `Ok(true)` if the API is supported, `Ok(false)` if the API is
-    /// not supported, or an `Error` if an error occurred.
->>>>>>> c1e8d561
     #[inline]
     pub fn is_supported() -> Result<bool, Error> {
         Ok(ApiInformation::IsApiContractPresentByMajor(
@@ -579,12 +503,7 @@
     ///
     /// # Returns
     ///
-<<<<<<< HEAD
     /// Returns `true` if toggling cursor capture is supported, `false` otherwise.
-=======
-    /// Returns `true` if toggling the cursor capture is supported, `false`
-    /// otherwise.
->>>>>>> c1e8d561
     #[inline]
     pub fn is_cursor_settings_supported() -> Result<bool, Error> {
         Ok(ApiInformation::IsPropertyPresent(
@@ -597,12 +516,7 @@
     ///
     /// # Returns
     ///
-<<<<<<< HEAD
     /// Returns `true` if toggling the capture border is supported, `false` otherwise.
-=======
-    /// Returns `true` if toggling the border capture is supported, `false`
-    /// otherwise.
->>>>>>> c1e8d561
     #[inline]
     pub fn is_border_settings_supported() -> Result<bool, Error> {
         Ok(ApiInformation::IsPropertyPresent(
@@ -611,20 +525,11 @@
         )? && Self::is_supported()?)
     }
 
-<<<<<<< HEAD
     /// Checks if capturing secondary windows is supported.
     ///
     /// # Returns
     ///
     /// Returns `true` if capturing secondary windows is supported, `false` otherwise.
-=======
-    /// Check if you can include secondary windows in the capture session.
-    ///
-    /// # Returns
-    ///
-    /// Returns `true` if including secondary windows is supported, `false`
-    /// otherwise.
->>>>>>> c1e8d561
     #[inline]
     pub fn is_secondary_windows_supported() -> Result<bool, Error> {
         Ok(ApiInformation::IsPropertyPresent(
@@ -632,7 +537,6 @@
             &HSTRING::from("IncludeSecondaryWindows"),
         )? && Self::is_supported()?)
     }
-<<<<<<< HEAD
 
     /// Checks if setting a minimum update interval is supported.
     ///
@@ -659,8 +563,6 @@
             &HSTRING::from("DirtyRegionMode"),
         )? && Self::is_supported()?)
     }
-=======
->>>>>>> c1e8d561
 }
 
 impl Drop for GraphicsCaptureApi {
