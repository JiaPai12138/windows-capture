use std::mem;
use std::os::windows::prelude::AsRawHandle;
use std::sync::atomic::{self, AtomicBool};
use std::sync::{Arc, OnceLock, mpsc};
use std::thread::{self, JoinHandle};

use parking_lot::Mutex;
use windows::Win32::Foundation::{HANDLE, LPARAM, S_FALSE, WPARAM};
use windows::Win32::Graphics::Direct3D11::{ID3D11Device, ID3D11DeviceContext};
use windows::Win32::System::Com::CoIncrementMTAUsage;
use windows::Win32::System::Threading::{GetCurrentThreadId, GetThreadId};
use windows::Win32::System::WinRT::{
    CreateDispatcherQueueController, DQTAT_COM_NONE, DQTYPE_THREAD_CURRENT, DispatcherQueueOptions,
    RO_INIT_MULTITHREADED, RoInitialize,
};
use windows::Win32::UI::WindowsAndMessaging::{
    DispatchMessageW, GetMessageW, MSG, PostQuitMessage, PostThreadMessageW, TranslateMessage,
    WM_QUIT,
};
use windows::core::Result as WindowsResult;
use windows_future::AsyncActionCompletedHandler;

<<<<<<< HEAD
use crate::d3d11::{self, create_d3d_device};
use crate::frame::Frame;
use crate::graphics_capture_api::{self, GraphicsCaptureApi, InternalCaptureControl};
use crate::settings::{Settings, TryIntoCaptureItemWithType};
=======
use crate::{
    d3d11::{self, create_d3d_device},
    frame::Frame,
    graphics_capture_api::{self, GraphicsCaptureApi, InternalCaptureControl},
    settings::{AsWindow, Settings},
};
>>>>>>> c1e8d561

#[derive(thiserror::Error, Debug)]
pub enum CaptureControlError<E> {
    #[error("Failed to join thread")]
    FailedToJoinThread,
    #[error("Thread handle is taken out of the struct")]
    ThreadHandleIsTaken,
    #[error("Failed to post thread message")]
    FailedToPostThreadMessage,
    #[error("Stopped handler error: {0}")]
    StoppedHandlerError(E),
    #[error("Windows capture error: {0}")]
    GraphicsCaptureApiError(#[from] GraphicsCaptureApiError<E>),
}

/// Used to control the capture session
pub struct CaptureControl<T: GraphicsCaptureApiHandler + Send + 'static, E> {
    thread_handle: Option<JoinHandle<Result<(), GraphicsCaptureApiError<E>>>>,
    halt_handle: Arc<AtomicBool>,
    callback: Arc<Mutex<T>>,
}

impl<T: GraphicsCaptureApiHandler + Send + 'static, E> CaptureControl<T, E> {
    /// Creates a new Capture Control struct.
    ///
    /// # Arguments
    ///
    /// * `thread_handle` - The join handle for the capture thread.
    /// * `halt_handle` - The atomic boolean used to pause the capture thread.
    /// * `callback` - The mutex-protected callback struct used to call struct
    ///   methods directly.
    ///
    /// # Returns
    ///
    /// The newly created `CaptureControl` struct.
    #[must_use]
    #[inline]
    pub const fn new(
        thread_handle: JoinHandle<Result<(), GraphicsCaptureApiError<E>>>,
        halt_handle: Arc<AtomicBool>,
        callback: Arc<Mutex<T>>,
    ) -> Self {
        Self { thread_handle: Some(thread_handle), halt_handle, callback }
    }

    /// Checks to see if the capture thread is finished.
    ///
    /// # Returns
    ///
    /// `true` if the capture thread is finished, `false` otherwise.
    #[must_use]
    #[inline]
    pub fn is_finished(&self) -> bool {
        self.thread_handle.as_ref().is_none_or(std::thread::JoinHandle::is_finished)
    }

    /// Gets the join handle for the capture thread.
    ///
    /// # Returns
    ///
    /// The join handle for the capture thread.
    #[must_use]
    #[inline]
    pub fn into_thread_handle(self) -> JoinHandle<Result<(), GraphicsCaptureApiError<E>>> {
        self.thread_handle.unwrap()
    }

    /// Gets the halt handle used to pause the capture thread.
    ///
    /// # Returns
    ///
    /// The halt handle used to pause the capture thread.
    #[must_use]
    #[inline]
    pub fn halt_handle(&self) -> Arc<AtomicBool> {
        self.halt_handle.clone()
    }

    /// Gets the callback struct used to call struct methods directly.
    ///
    /// # Returns
    ///
    /// The callback struct used to call struct methods directly.
    #[must_use]
    #[inline]
    pub fn callback(&self) -> Arc<Mutex<T>> {
        self.callback.clone()
    }

    /// Waits for the capturing thread to stop.
    ///
    /// # Returns
    ///
    /// `Ok(())` if the capturing thread stops successfully, an error otherwise.
    #[inline]
    pub fn wait(mut self) -> Result<(), CaptureControlError<E>> {
        if let Some(thread_handle) = self.thread_handle.take() {
            match thread_handle.join() {
                Ok(result) => result?,
                Err(_) => {
                    return Err(CaptureControlError::FailedToJoinThread);
                }
            }
        } else {
            return Err(CaptureControlError::ThreadHandleIsTaken);
        }

        Ok(())
    }

    /// Gracefully stops the capture thread.
    ///
    /// # Returns
    ///
    /// `Ok(())` if the capture thread stops successfully, an error otherwise.
    #[inline]
    pub fn stop(mut self) -> Result<(), CaptureControlError<E>> {
        self.halt_handle.store(true, atomic::Ordering::Relaxed);

        if let Some(thread_handle) = self.thread_handle.take() {
            let handle = thread_handle.as_raw_handle();
            let handle = HANDLE(handle);
            let thread_id = unsafe { GetThreadId(handle) };

            loop {
                match unsafe {
                    PostThreadMessageW(thread_id, WM_QUIT, WPARAM::default(), LPARAM::default())
                } {
                    Ok(()) => break,
                    Err(e) => {
                        if thread_handle.is_finished() {
                            break;
                        }

                        if e.code().0 != -2_147_023_452 {
                            Err(e).map_err(|_| CaptureControlError::FailedToPostThreadMessage)?;
                        }
                    }
                }
            }

            match thread_handle.join() {
                Ok(result) => result?,
                Err(_) => {
                    return Err(CaptureControlError::FailedToJoinThread);
                }
            }
        } else {
            return Err(CaptureControlError::ThreadHandleIsTaken);
        }

        Ok(())
    }
}

#[derive(thiserror::Error, Eq, PartialEq, Clone, Debug)]
pub enum GraphicsCaptureApiError<E> {
    #[error("Failed to join thread")]
    FailedToJoinThread,
    #[error("Failed to initialize WinRT")]
    FailedToInitWinRT,
    #[error("Failed to create dispatcher queue controller")]
    FailedToCreateDispatcherQueueController,
    #[error("Failed to shut down dispatcher queue")]
    FailedToShutdownDispatcherQueue,
    #[error("Failed to set dispatcher queue completed handler")]
    FailedToSetDispatcherQueueCompletedHandler,
    #[error("Failed to convert item to `GraphicsCaptureItem`")]
    ItemConvertFailed,
    #[error("DirectX error: {0}")]
    DirectXError(#[from] d3d11::Error),
    #[error("Graphics capture error: {0}")]
    GraphicsCaptureApiError(graphics_capture_api::Error),
    #[error("New handler error: {0}")]
    NewHandlerError(E),
    #[error("Frame handler error: {0}")]
    FrameHandlerError(E),
}

/// A struct representing the context of the capture handler.
pub struct Context<Flags> {
    /// The flags that are retrieved from the settings.
    pub flags: Flags,
    /// The Direct3D device.
    pub device: ID3D11Device,
    /// The Direct3D device context.
    pub device_context: ID3D11DeviceContext,
}

/// A trait representing a graphics capture handler.
pub trait GraphicsCaptureApiHandler: Sized {
    /// The type of flags used to get the values from the settings.
    type Flags;

<<<<<<< HEAD
    /// The type of error that can occur during capture. The error will be returned from the `CaptureControl` and `start` functions.
=======
    /// The type of error that can occur during capture, the error will be
    /// returned from `CaptureControl` and `start` functions.
>>>>>>> c1e8d561
    type Error: Send + Sync;

    /// Starts the capture and takes control of the current thread.
    ///
    /// # Arguments
    ///
    /// * `settings` - The capture settings.
    ///
    /// # Returns
    ///
<<<<<<< HEAD
    /// Returns `Ok(())` if the capture was successful; otherwise, it returns an error of type `GraphicsCaptureApiError`.
    #[inline]
    fn start<T: TryIntoCaptureItemWithType>(
=======
    /// Returns `Ok(())` if the capture was successful, otherwise returns an
    /// error of type `GraphicsCaptureApiError`.
    #[inline]
    fn start<T: TryInto<GraphicsCaptureItem> + Send + 'static>(
>>>>>>> c1e8d561
        settings: Settings<Self::Flags, T>,
    ) -> Result<(), GraphicsCaptureApiError<Self::Error>>
    where
        Self: Send + 'static,
        <Self as GraphicsCaptureApiHandler>::Flags: Send,
    {
        // Initialize WinRT
        static INIT_MTA: OnceLock<()> = OnceLock::new();
        INIT_MTA.get_or_init(|| {
            unsafe {
                CoIncrementMTAUsage().expect("Failed to increment MTA usage");
            };
        });

        match unsafe { RoInitialize(RO_INIT_MULTITHREADED) } {
            Ok(_) => (),
            Err(e) => {
                if e.code() == S_FALSE {
                    // Already initialized
                } else {
                    return Err(GraphicsCaptureApiError::FailedToInitWinRT);
                }
            }
        }

        // Create a dispatcher queue for the current thread
        let options = DispatcherQueueOptions {
            dwSize: u32::try_from(mem::size_of::<DispatcherQueueOptions>()).unwrap(),
            threadType: DQTYPE_THREAD_CURRENT,
            apartmentType: DQTAT_COM_NONE,
        };
        let controller = unsafe {
            CreateDispatcherQueueController(options)
                .map_err(|_| GraphicsCaptureApiError::FailedToCreateDispatcherQueueController)?
        };

        // Get current thread ID
        let thread_id = unsafe { GetCurrentThreadId() };

        // Create direct3d device and context
        let (d3d_device, d3d_device_context) = create_d3d_device()?;

        // Start capture
        let result = Arc::new(Mutex::new(None));

        let ctx = Context {
            flags: settings.flags,
            device: d3d_device.clone(),
            device_context: d3d_device_context.clone(),
        };

        let callback =
            Arc::new(Mutex::new(Self::new(ctx).map_err(GraphicsCaptureApiError::NewHandlerError)?));

<<<<<<< HEAD
        // Convert the item into a GraphicsCaptureItem and its type
        let (item, item_type) = settings
=======
        let window = settings.item.as_window().cloned();

        let item = settings
>>>>>>> c1e8d561
            .item
            .try_into_capture_item()
            .map_err(|_| GraphicsCaptureApiError::ItemConvertFailed)?;

        let mut capture = GraphicsCaptureApi::new(
            d3d_device,
            d3d_device_context,
            item,
            item_type,
            callback,
<<<<<<< HEAD
            settings.cursor_capture_settings,
            settings.draw_border_settings,
            settings.secondary_window_settings,
            settings.minimum_update_interval_settings,
            settings.dirty_region_settings,
=======
            settings.cursor_capture,
            settings.draw_border,
            settings.secondary_windows,
>>>>>>> c1e8d561
            settings.color_format,
            window,
            thread_id,
            result.clone(),
        )
        .map_err(GraphicsCaptureApiError::GraphicsCaptureApiError)?;
        capture.start_capture().map_err(GraphicsCaptureApiError::GraphicsCaptureApiError)?;

        // Message loop
        let mut message = MSG::default();
        unsafe {
            while GetMessageW(&mut message, None, 0, 0).as_bool() {
                let _ = TranslateMessage(&message);
                DispatchMessageW(&message);
            }
        }

        // Shutdown dispatcher queue
        let async_action = controller
            .ShutdownQueueAsync()
            .map_err(|_| GraphicsCaptureApiError::FailedToShutdownDispatcherQueue)?;

        async_action
            .SetCompleted(&AsyncActionCompletedHandler::new(move |_, _| -> WindowsResult<()> {
                unsafe { PostQuitMessage(0) };
                Ok(())
            }))
            .map_err(|_| GraphicsCaptureApiError::FailedToSetDispatcherQueueCompletedHandler)?;

        // Final message loop
        let mut message = MSG::default();
        unsafe {
            while GetMessageW(&mut message, None, 0, 0).as_bool() {
                let _ = TranslateMessage(&message);
                DispatchMessageW(&message);
            }
        }

        // Stop capture
        capture.stop_capture();

        // Uninitialize WinRT
        // unsafe { RoUninitialize() }; // Not sure if this is needed here

        // Check handler result
        let result = result.lock().take();
        if let Some(e) = result {
            return Err(GraphicsCaptureApiError::FrameHandlerError(e));
        }

        Ok(())
    }

    /// Starts the capture without taking control of the current thread.
    ///
    /// # Arguments
    ///
    /// * `settings` - The capture settings.
    ///
    /// # Returns
    ///
<<<<<<< HEAD
    /// Returns a `Result` containing the `CaptureControl` if the capture was successful; otherwise, it returns an error of type `GraphicsCaptureApiError`.
=======
    /// Returns `Ok(CaptureControl)` if the capture was successful, otherwise
    /// returns an error of type `GraphicsCaptureApiError`.
>>>>>>> c1e8d561
    #[inline]
    fn start_free_threaded<T: TryIntoCaptureItemWithType + Send + 'static>(
        settings: Settings<Self::Flags, T>,
    ) -> Result<CaptureControl<Self, Self::Error>, GraphicsCaptureApiError<Self::Error>>
    where
        Self: Send + 'static,
        <Self as GraphicsCaptureApiHandler>::Flags: Send,
    {
        let (halt_sender, halt_receiver) = mpsc::channel::<Arc<AtomicBool>>();
        let (callback_sender, callback_receiver) = mpsc::channel::<Arc<Mutex<Self>>>();

        let thread_handle =
            thread::spawn(move || -> Result<(), GraphicsCaptureApiError<Self::Error>> {
                // Initialize WinRT
                static INIT_MTA: OnceLock<()> = OnceLock::new();
                INIT_MTA.get_or_init(|| {
                    unsafe {
                        CoIncrementMTAUsage().expect("Failed to increment MTA usage");
                    };
                });

                match unsafe { RoInitialize(RO_INIT_MULTITHREADED) } {
                    Ok(_) => (),
                    Err(e) => {
                        if e.code() == S_FALSE {
                            // Already initialized
                        } else {
                            return Err(GraphicsCaptureApiError::FailedToInitWinRT);
                        }
                    }
                }

                // Create a dispatcher queue for the current thread
                let options = DispatcherQueueOptions {
                    dwSize: u32::try_from(mem::size_of::<DispatcherQueueOptions>()).unwrap(),
                    threadType: DQTYPE_THREAD_CURRENT,
                    apartmentType: DQTAT_COM_NONE,
                };
                let controller = unsafe {
                    CreateDispatcherQueueController(options).map_err(|_| {
                        GraphicsCaptureApiError::FailedToCreateDispatcherQueueController
                    })?
                };

                // Get current thread ID
                let thread_id = unsafe { GetCurrentThreadId() };

                // Create direct3d device and context
                let (d3d_device, d3d_device_context) = create_d3d_device()?;

                // Start capture
                let result = Arc::new(Mutex::new(None));

                let ctx = Context {
                    flags: settings.flags,
                    device: d3d_device.clone(),
                    device_context: d3d_device_context.clone(),
                };

                let callback = Arc::new(Mutex::new(
                    Self::new(ctx).map_err(GraphicsCaptureApiError::NewHandlerError)?,
                ));

<<<<<<< HEAD
                // Convert the item into a GraphicsCaptureItem and its type
                let (item, item_type) = settings
=======
                let window = settings.item.as_window().cloned();

                let item = settings
>>>>>>> c1e8d561
                    .item
                    .try_into_capture_item()
                    .map_err(|_| GraphicsCaptureApiError::ItemConvertFailed)?;

                let mut capture = GraphicsCaptureApi::new(
                    d3d_device,
                    d3d_device_context,
                    item,
                    item_type,
                    callback.clone(),
<<<<<<< HEAD
                    settings.cursor_capture_settings,
                    settings.draw_border_settings,
                    settings.secondary_window_settings,
                    settings.minimum_update_interval_settings,
                    settings.dirty_region_settings,
=======
                    settings.cursor_capture,
                    settings.draw_border,
                    settings.secondary_windows,
>>>>>>> c1e8d561
                    settings.color_format,
                    window,
                    thread_id,
                    result.clone(),
                )
                .map_err(GraphicsCaptureApiError::GraphicsCaptureApiError)?;

                capture
                    .start_capture()
                    .map_err(GraphicsCaptureApiError::GraphicsCaptureApiError)?;

                // Send halt handle
                let halt_handle = capture.halt_handle();
                halt_sender.send(halt_handle).unwrap();

                // Send callback
                callback_sender.send(callback).unwrap();

                // Message loop
                let mut message = MSG::default();
                unsafe {
                    while GetMessageW(&mut message, None, 0, 0).as_bool() {
                        let _ = TranslateMessage(&message);
                        DispatchMessageW(&message);
                    }
                }

                // Shutdown dispatcher queue
                let async_action = controller
                    .ShutdownQueueAsync()
                    .map_err(|_| GraphicsCaptureApiError::FailedToShutdownDispatcherQueue)?;

                async_action
                    .SetCompleted(&AsyncActionCompletedHandler::new(
                        move |_, _| -> Result<(), windows::core::Error> {
                            unsafe { PostQuitMessage(0) };
                            Ok(())
                        },
                    ))
                    .map_err(|_| {
                        GraphicsCaptureApiError::FailedToSetDispatcherQueueCompletedHandler
                    })?;

                // Final message loop
                let mut message = MSG::default();
                unsafe {
                    while GetMessageW(&mut message, None, 0, 0).as_bool() {
                        let _ = TranslateMessage(&message);
                        DispatchMessageW(&message);
                    }
                }

                // Stop capture
                capture.stop_capture();

                // Uninitialize WinRT
                // unsafe { RoUninitialize() }; // Not sure if this is needed here

                // Check handler result
                let result = result.lock().take();
                if let Some(e) = result {
                    return Err(GraphicsCaptureApiError::FrameHandlerError(e));
                }

                Ok(())
            });

        let Ok(halt_handle) = halt_receiver.recv() else {
            match thread_handle.join() {
                Ok(result) => return Err(result.err().unwrap()),
                Err(_) => {
                    return Err(GraphicsCaptureApiError::FailedToJoinThread);
                }
            }
        };

        let Ok(callback) = callback_receiver.recv() else {
            match thread_handle.join() {
                Ok(result) => return Err(result.err().unwrap()),
                Err(_) => {
                    return Err(GraphicsCaptureApiError::FailedToJoinThread);
                }
            }
        };

        Ok(CaptureControl::new(thread_handle, halt_handle, callback))
    }

    /// Function that will be called to create the struct. The flags can be
    /// passed from settings.
    ///
    /// # Arguments
    ///
    /// * `flags` - The flags used to create the struct.
    ///
    /// # Returns
    ///
<<<<<<< HEAD
    /// Returns `Ok(Self)` if the struct creation was successful; otherwise, it returns an error of type `Self::Error`.
=======
    /// Returns `Ok(Self)` if the struct creation was successful, otherwise
    /// returns an error of type `Self::Error`.
>>>>>>> c1e8d561
    fn new(ctx: Context<Self::Flags>) -> Result<Self, Self::Error>;

    /// Called every time a new frame is available.
    ///
    /// # Arguments
    ///
    /// * `frame` - A mutable reference to the captured frame.
    /// * `capture_control` - The internal capture control.
    ///
    /// # Returns
    ///
<<<<<<< HEAD
    /// Returns `Ok(())` if the frame processing was successful; otherwise, it returns an error of type `Self::Error`.
=======
    /// Returns `Ok(())` if the frame processing was successful, otherwise
    /// returns an error of type `Self::Error`.
>>>>>>> c1e8d561
    fn on_frame_arrived(
        &mut self,
        frame: &mut Frame,
        capture_control: InternalCaptureControl,
    ) -> Result<(), Self::Error>;

    /// Optional handler called when the capture item (usually a window) closes.
    ///
    /// # Returns
    ///
<<<<<<< HEAD
    /// Returns `Ok(())` if the handler executed successfully; otherwise, it returns an error of type `Self::Error`.
=======
    /// Returns `Ok(())` if the handler execution was successful, otherwise
    /// returns an error of type `Self::Error`.
>>>>>>> c1e8d561
    #[inline]
    fn on_closed(&mut self) -> Result<(), Self::Error> {
        Ok(())
    }
}<|MERGE_RESOLUTION|>--- conflicted
+++ resolved
@@ -20,19 +20,10 @@
 use windows::core::Result as WindowsResult;
 use windows_future::AsyncActionCompletedHandler;
 
-<<<<<<< HEAD
 use crate::d3d11::{self, create_d3d_device};
 use crate::frame::Frame;
 use crate::graphics_capture_api::{self, GraphicsCaptureApi, InternalCaptureControl};
 use crate::settings::{Settings, TryIntoCaptureItemWithType};
-=======
-use crate::{
-    d3d11::{self, create_d3d_device},
-    frame::Frame,
-    graphics_capture_api::{self, GraphicsCaptureApi, InternalCaptureControl},
-    settings::{AsWindow, Settings},
-};
->>>>>>> c1e8d561
 
 #[derive(thiserror::Error, Debug)]
 pub enum CaptureControlError<E> {
@@ -156,9 +147,11 @@
             let handle = thread_handle.as_raw_handle();
             let handle = HANDLE(handle);
             let thread_id = unsafe { GetThreadId(handle) };
+            let thread_id = unsafe { GetThreadId(handle) };
 
             loop {
                 match unsafe {
+                    PostThreadMessageW(thread_id, WM_QUIT, WPARAM::default(), LPARAM::default())
                     PostThreadMessageW(thread_id, WM_QUIT, WPARAM::default(), LPARAM::default())
                 } {
                     Ok(()) => break,
@@ -227,12 +220,7 @@
     /// The type of flags used to get the values from the settings.
     type Flags;
 
-<<<<<<< HEAD
     /// The type of error that can occur during capture. The error will be returned from the `CaptureControl` and `start` functions.
-=======
-    /// The type of error that can occur during capture, the error will be
-    /// returned from `CaptureControl` and `start` functions.
->>>>>>> c1e8d561
     type Error: Send + Sync;
 
     /// Starts the capture and takes control of the current thread.
@@ -243,16 +231,9 @@
     ///
     /// # Returns
     ///
-<<<<<<< HEAD
     /// Returns `Ok(())` if the capture was successful; otherwise, it returns an error of type `GraphicsCaptureApiError`.
     #[inline]
     fn start<T: TryIntoCaptureItemWithType>(
-=======
-    /// Returns `Ok(())` if the capture was successful, otherwise returns an
-    /// error of type `GraphicsCaptureApiError`.
-    #[inline]
-    fn start<T: TryInto<GraphicsCaptureItem> + Send + 'static>(
->>>>>>> c1e8d561
         settings: Settings<Self::Flags, T>,
     ) -> Result<(), GraphicsCaptureApiError<Self::Error>>
     where
@@ -307,14 +288,8 @@
         let callback =
             Arc::new(Mutex::new(Self::new(ctx).map_err(GraphicsCaptureApiError::NewHandlerError)?));
 
-<<<<<<< HEAD
         // Convert the item into a GraphicsCaptureItem and its type
         let (item, item_type) = settings
-=======
-        let window = settings.item.as_window().cloned();
-
-        let item = settings
->>>>>>> c1e8d561
             .item
             .try_into_capture_item()
             .map_err(|_| GraphicsCaptureApiError::ItemConvertFailed)?;
@@ -325,19 +300,12 @@
             item,
             item_type,
             callback,
-<<<<<<< HEAD
             settings.cursor_capture_settings,
             settings.draw_border_settings,
             settings.secondary_window_settings,
             settings.minimum_update_interval_settings,
             settings.dirty_region_settings,
-=======
-            settings.cursor_capture,
-            settings.draw_border,
-            settings.secondary_windows,
->>>>>>> c1e8d561
             settings.color_format,
-            window,
             thread_id,
             result.clone(),
         )
@@ -397,12 +365,7 @@
     ///
     /// # Returns
     ///
-<<<<<<< HEAD
     /// Returns a `Result` containing the `CaptureControl` if the capture was successful; otherwise, it returns an error of type `GraphicsCaptureApiError`.
-=======
-    /// Returns `Ok(CaptureControl)` if the capture was successful, otherwise
-    /// returns an error of type `GraphicsCaptureApiError`.
->>>>>>> c1e8d561
     #[inline]
     fn start_free_threaded<T: TryIntoCaptureItemWithType + Send + 'static>(
         settings: Settings<Self::Flags, T>,
@@ -466,14 +429,8 @@
                     Self::new(ctx).map_err(GraphicsCaptureApiError::NewHandlerError)?,
                 ));
 
-<<<<<<< HEAD
                 // Convert the item into a GraphicsCaptureItem and its type
                 let (item, item_type) = settings
-=======
-                let window = settings.item.as_window().cloned();
-
-                let item = settings
->>>>>>> c1e8d561
                     .item
                     .try_into_capture_item()
                     .map_err(|_| GraphicsCaptureApiError::ItemConvertFailed)?;
@@ -484,19 +441,12 @@
                     item,
                     item_type,
                     callback.clone(),
-<<<<<<< HEAD
                     settings.cursor_capture_settings,
                     settings.draw_border_settings,
                     settings.secondary_window_settings,
                     settings.minimum_update_interval_settings,
                     settings.dirty_region_settings,
-=======
-                    settings.cursor_capture,
-                    settings.draw_border,
-                    settings.secondary_windows,
->>>>>>> c1e8d561
                     settings.color_format,
-                    window,
                     thread_id,
                     result.clone(),
                 )
@@ -592,12 +542,7 @@
     ///
     /// # Returns
     ///
-<<<<<<< HEAD
     /// Returns `Ok(Self)` if the struct creation was successful; otherwise, it returns an error of type `Self::Error`.
-=======
-    /// Returns `Ok(Self)` if the struct creation was successful, otherwise
-    /// returns an error of type `Self::Error`.
->>>>>>> c1e8d561
     fn new(ctx: Context<Self::Flags>) -> Result<Self, Self::Error>;
 
     /// Called every time a new frame is available.
@@ -609,12 +554,7 @@
     ///
     /// # Returns
     ///
-<<<<<<< HEAD
     /// Returns `Ok(())` if the frame processing was successful; otherwise, it returns an error of type `Self::Error`.
-=======
-    /// Returns `Ok(())` if the frame processing was successful, otherwise
-    /// returns an error of type `Self::Error`.
->>>>>>> c1e8d561
     fn on_frame_arrived(
         &mut self,
         frame: &mut Frame,
@@ -625,12 +565,7 @@
     ///
     /// # Returns
     ///
-<<<<<<< HEAD
     /// Returns `Ok(())` if the handler executed successfully; otherwise, it returns an error of type `Self::Error`.
-=======
-    /// Returns `Ok(())` if the handler execution was successful, otherwise
-    /// returns an error of type `Self::Error`.
->>>>>>> c1e8d561
     #[inline]
     fn on_closed(&mut self) -> Result<(), Self::Error> {
         Ok(())
