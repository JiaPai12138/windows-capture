--- conflicted
+++ resolved
@@ -63,13 +63,8 @@
 thiserror = "2.0.17"
 
 [dev-dependencies]
-<<<<<<< HEAD
 clap = { version = "4.5.51", features = ["derive"] }
-ctrlc = "3.5.0"
-=======
-clap = { version = "4.5.50", features = ["derive"] }
 ctrlc = "3.5.1"
->>>>>>> 3cd856b1
 
 [package.metadata.docs.rs]
 default-target = "x86_64-pc-windows-msvc"
